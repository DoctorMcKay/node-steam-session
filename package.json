--- conflicted
+++ resolved
@@ -28,22 +28,14 @@
 		"generate-protos": "node scripts/generate-protos.js"
 	},
 	"dependencies": {
-<<<<<<< HEAD
 		"@doctormckay/stdlib": "^1.15.0",
 		"debug": "^4.3.4",
 		"node-bignumber": "^1.2.2",
 		"protobufjs": "^7.1.0",
 		"socks-proxy-agent": "^7.0.0",
-		"steamid": "^2.0.0"
-=======
-		"axios": "^0.27.2",
-		"debug": "^4.3.4",
-		"node-bignumber": "^1.2.2",
-		"protobufjs": "^7.1.0",
 		"steamid": "^2.0.0",
 		"vdf": "^0.0.2",
 		"websocket13": "^2.2.0"
->>>>>>> 19521adf
 	},
 	"devDependencies": {
 		"@types/node": "^12.20.55",
